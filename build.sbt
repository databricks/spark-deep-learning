// Your sbt build file. Guides on how to write one can be found at
// http://www.scala-sbt.org/0.13/docs/index.html

val sparkVer = sys.props.getOrElse("spark.version", "2.1.1")
val sparkBranch = sparkVer.substring(0, 3)
val defaultScalaVer = sparkBranch match {
  case "2.0" => "2.11.8"
  case "2.1" => "2.11.8"
  case "2.2" => "2.11.8"
  case _ => throw new IllegalArgumentException(s"Unsupported Spark version: $sparkVer.")
}
val scalaVer = sys.props.getOrElse("scala.version", defaultScalaVer)
val scalaMajorVersion = scalaVer.substring(0, scalaVer.indexOf(".", scalaVer.indexOf(".") + 1))

sparkVersion := sparkVer

scalaVersion := scalaVer

spName := "databricks/spark-deep-learning"

// Don't forget to set the version
version := s"0.1.0-spark$sparkBranch"

// All Spark Packages need a license
licenses := Seq("Apache-2.0" -> url("http://opensource.org/licenses/Apache-2.0"))

spAppendScalaVersion := true

// Add Spark components this package depends on, e.g, "mllib", ....
sparkComponents ++= Seq("mllib-local", "mllib", "sql")

// uncomment and change the value below to change the directory where your zip artifact will be created
// spDistDirectory := target.value

// add any Spark Package dependencies using spDependencies.
// e.g. spDependencies += "databricks/spark-avro:0.1"
<<<<<<< HEAD
spDependencies += s"databricks/tensorframes:0.2.9-s_${scalaMajorVersion}"
=======
spDependencies += s"databricks/tensorframes:0.2.9-rc3-s_${scalaMajorVersion}"
>>>>>>> f1dbfe54


// These versions are ancient, but they cross-compile around scala 2.10 and 2.11.
// Update them when dropping support for scala 2.10
libraryDependencies ++= Seq(
  // These versions are ancient, but they cross-compile around scala 2.10 and 2.11.
  // Update them when dropping support for scala 2.10
  "com.typesafe.scala-logging" %% "scala-logging-api" % "2.1.2",
  "com.typesafe.scala-logging" %% "scala-logging-slf4j" % "2.1.2",
  // Matching scalatest versions from TensorFrames
  "org.scalactic" %% "scalactic" % "3.0.0",
  "org.scalatest" %% "scalatest" % "3.0.0" % "test"
)

assemblyMergeStrategy in assembly := {
  case "requirements.txt" => MergeStrategy.concat
  case x =>
    val oldStrategy = (assemblyMergeStrategy in assembly).value
    oldStrategy(x)
}

parallelExecution := false

scalacOptions in (Compile, doc) ++= Seq(
  "-groups",
  "-implicits",
  "-skip-packages", Seq("org.apache.spark").mkString(":"))

scalacOptions in (Test, doc) ++= Seq("-groups", "-implicits")

// This fixes a class loader problem with scala.Tuple2 class, scala-2.11, Spark 2.x
fork in Test := true

// This and the next line fix a problem with forked run: https://github.com/scalatest/scalatest/issues/770
javaOptions in Test ++= Seq("-Xmx2048m", "-XX:ReservedCodeCacheSize=384m", "-XX:MaxPermSize=384m")

concurrentRestrictions in Global := Seq(
  Tags.limitAll(1))

autoAPIMappings := true

coverageHighlighting := false<|MERGE_RESOLUTION|>--- conflicted
+++ resolved
@@ -34,12 +34,7 @@
 
 // add any Spark Package dependencies using spDependencies.
 // e.g. spDependencies += "databricks/spark-avro:0.1"
-<<<<<<< HEAD
 spDependencies += s"databricks/tensorframes:0.2.9-s_${scalaMajorVersion}"
-=======
-spDependencies += s"databricks/tensorframes:0.2.9-rc3-s_${scalaMajorVersion}"
->>>>>>> f1dbfe54
-
 
 // These versions are ancient, but they cross-compile around scala 2.10 and 2.11.
 // Update them when dropping support for scala 2.10
