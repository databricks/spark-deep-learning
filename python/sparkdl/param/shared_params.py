# Copyright 2017 Databricks, Inc.
#
# Licensed under the Apache License, Version 2.0 (the "License");
# you may not use this file except in compliance with the License.
# You may obtain a copy of the License at
#
#   http://www.apache.org/licenses/LICENSE-2.0
#
# Unless required by applicable law or agreed to in writing, software
# distributed under the License is distributed on an "AS IS" BASIS,
# WITHOUT WARRANTIES OR CONDITIONS OF ANY KIND, either express or implied.
# See the License for the specific language governing permissions and
# limitations under the License.
#

"""
Some parts are copied from pyspark.ml.param.shared and some are complementary
to pyspark.ml.param. The copy is due to some useful pyspark fns/classes being
private APIs.
"""

from functools import wraps
import six

<<<<<<< HEAD
import keras
import tensorflow as tf

from pyspark.ml.param import Param, Params, TypeConverters

from sparkdl.graph.builder import GraphFunction, IsolatedSession
import sparkdl.graph.utils as tfx
from sparkdl.graph.input import TFInputGraph
from sparkdl.param.converters import SparkDLTypeConverters
import sparkdl.utils.keras_model as kmutil


=======
from pyspark.ml.param import Param, Params, TypeConverters

from sparkdl.param.converters import SparkDLTypeConverters


>>>>>>> 323939af
########################################################
# Copied from PySpark for backward compatibility.
# They first appeared in Apache Spark version 2.1.1.
########################################################

def keyword_only(func):
    """
    A decorator that forces keyword arguments in the wrapped method
    and saves actual input keyword arguments in `_input_kwargs`.

    .. note:: Should only be used to wrap a method where first arg is `self`
    """

    @wraps(func)
    def wrapper(self, *args, **kwargs):
        if len(args) > 0:
            raise TypeError("Method %s forces keyword arguments." % func.__name__)
        self._input_kwargs = kwargs
        return func(self, **kwargs)

    return wrapper


class HasInputCol(Params):
    """
    Mixin for param inputCol: input column name.
    """

    inputCol = Param(
        Params._dummy(), "inputCol", "input column name.", typeConverter=TypeConverters.toString)

    def setInputCol(self, value):
        """
        Sets the value of :py:attr:`inputCol`.
        """
        return self._set(inputCol=value)

    def getInputCol(self):
        """
        Gets the value of inputCol or its default value.
        """
        return self.getOrDefault(self.inputCol)


class HasOutputCol(Params):
    """
    Mixin for param outputCol: output column name.
    """

    outputCol = Param(
        Params._dummy(), "outputCol", "output column name.", typeConverter=TypeConverters.toString)

    def __init__(self):
        super(HasOutputCol, self).__init__()
        self._setDefault(outputCol=self.uid + '__output')

    def setOutputCol(self, value):
        """
        Sets the value of :py:attr:`outputCol`.
        """
        return self._set(outputCol=value)

    def getOutputCol(self):
        """
        Gets the value of outputCol or its default value.
        """
        return self.getOrDefault(self.outputCol)

########################################################
# New in sparkdl
########################################################


class HasOutputNodeName(Params):
    # TODO: docs
    outputNodeName = Param(Params._dummy(), "outputNodeName",
                           "name of the graph element/node corresponding to the output",
                           typeConverter=TypeConverters.toString)

    def setOutputNodeName(self, value):
        return self._set(outputNodeName=value)

    def getOutputNodeName(self):
        return self.getOrDefault(self.outputNodeName)


class HasLabelCol(Params):
    """
    When training Keras image models in a supervised learning setting,
    users will provide a :py:obj:`DataFrame` column with the labels.

    .. note:: The Estimator expect this columnd to contain data directly usable for the Keras model.
              This usually means that the labels are already encoded in one-hot format.
              Please consider adding a :py:obj:`OneHotEncoder` to transform the label column.
    """
    labelCol = Param(Params._dummy(), "labelCol",
                     "name of the column storing the training data labels",
                     typeConverter=TypeConverters.toString)

    def setLabelCol(self, value):
        return self._set(labelCol=value)

    def getLabelCol(self):
        return self.getOrDefault(self.labelCol)


class HasKerasModel(Params):
    """
    This parameter allows users to provide Keras model file
    """
    # TODO: add an option to allow user to use Keras Model object
    modelFile = Param(Params._dummy(), "modelFile",
                      "HDF5 file containing the Keras model (architecture and weights)",
                      typeConverter=TypeConverters.toString)

    kerasFitParams = Param(Params._dummy(), "kerasFitParams",
                           "dict with parameters passed to Keras model fit method")

    def __init__(self):
        super(HasKerasModel, self).__init__()
        self._setDefault(kerasFitParams={'verbose': 1})

    def setModelFile(self, value):
        return self._set(modelFile=value)

    def getModelFile(self):
        return self.getOrDefault(self.modelFile)

    def setKerasFitParams(self, value):
        return self._set(kerasFitParams=value)

    def getKerasFitParams(self):
        return self.getOrDefault(self.kerasFitParams)


class HasKerasOptimizer(Params):
    # TODO: docs
    kerasOptimizer = Param(Params._dummy(), "kerasOptimizer",
                           "Name of the optimizer for training a Keras model",
                           typeConverter=SparkDLTypeConverters.toKerasOptimizer)

    def __init__(self):
        super(HasKerasOptimizer, self).__init__()
        # NOTE(phi-dbq): This is the recommended optimizer as of September 2017.
        self._setDefault(kerasOptimizer='adam')

    def setKerasOptimizer(self, value):
        return self._set(kerasOptimizer=value)

    def getKerasOptimizer(self):
        return self.getOrDefault(self.kerasOptimizer)


class HasKerasLoss(Params):
    # TODO: docs
    kerasLoss = Param(Params._dummy(), "kerasLoss",
                      "Name of the loss (objective function) for training a Keras model",
                      typeConverter=SparkDLTypeConverters.toKerasLoss)

    def seKerasLoss(self, value):
        return self._set(kerasLoss=value)

    def getKerasLoss(self):
        return self.getOrDefault(self.kerasLoss)


class HasOutputMapping(Params):
    """
    Mixin for param outputMapping: ordered list of ('outputTensorOpName', 'outputColName') pairs
    """
<<<<<<< HEAD
    outputMapping = Param(
        Params._dummy(),
        "outputMapping",
        "Mapping output :class:`tf.Operation` names to DataFrame column names",
        typeConverter=SparkDLTypeConverters.asTensorToColumnMap)
=======
    outputMapping = Param(Params._dummy(),
                          "outputMapping",
                          "Mapping output :class:`tf.Operation` names to DataFrame column names",
                          typeConverter=SparkDLTypeConverters.asTensorNameToColumnMap)
>>>>>>> 323939af

    def setOutputMapping(self, value):
        # NOTE(phi-dbq): due to the nature of TensorFlow import modes, we can only derive the
        #                serializable TFInputGraph object once the inputMapping and outputMapping
        #                parameters are provided.
        raise NotImplementedError(
            "Please use the Transformer's constructor to assign `outputMapping` field.")

    def getOutputMapping(self):
        return self.getOrDefault(self.outputMapping)


class HasInputMapping(Params):
    """
    Mixin for param inputMapping: ordered list of ('inputColName', 'inputTensorOpName') pairs
    """
<<<<<<< HEAD
    inputMapping = Param(
        Params._dummy(),
        "inputMapping",
        "Mapping input DataFrame column names to :class:`tf.Operation` names",
        typeConverter=SparkDLTypeConverters.asColumnToTensorMap)
=======
    inputMapping = Param(Params._dummy(),
                         "inputMapping",
                         "Mapping input DataFrame column names to :class:`tf.Operation` names",
                         typeConverter=SparkDLTypeConverters.asColumnToTensorNameMap)
>>>>>>> 323939af

    def setInputMapping(self, value):
        # NOTE(phi-dbq): due to the nature of TensorFlow import modes, we can only derive the
        #                serializable TFInputGraph object once the inputMapping and outputMapping
        #                parameters are provided.
        raise NotImplementedError(
            "Please use the Transformer's constructor to assigne `inputMapping` field.")

    def getInputMapping(self):
        return self.getOrDefault(self.inputMapping)


<<<<<<< HEAD
class HasTFInputGraph(Params):
    """
    Mixin for param tfInputGraph: a serializable object derived from a TensorFlow computation graph.
    """
    tfInputGraph = Param(
        Params._dummy(),
        "tfInputGraph",
        "A serializable object derived from a TensorFlow computation graph",
        typeConverter=SparkDLTypeConverters.toTFInputGraph)

    def __init__(self):
        super(HasTFInputGraph, self).__init__()
        self._setDefault(tfInputGraph=None)

    def setTFInputGraph(self, value):
        # NOTE(phi-dbq): due to the nature of TensorFlow import modes, we can only derive the
        #                serializable TFInputGraph object once the inputMapping and outputMapping
        #                parameters are provided.
        raise NotImplementedError(
            "Please use the Transformer's constructor to assign `tfInputGraph` field.")

    def getTFInputGraph(self):
        return self.getOrDefault(self.tfInputGraph)


=======
>>>>>>> 323939af
class HasTFHParams(Params):
    """
    Mixin for TensorFlow model hyper-parameters
    """
<<<<<<< HEAD
    tfHParams = Param(
        Params._dummy(),
        "hparams",
        "instance of :class:`tf.contrib.training.HParams`, a key-value map-like object",
        typeConverter=SparkDLTypeConverters.toTFHParams)
=======
    tfHParams = Param(Params._dummy(),
                      "hparams",
                      "instance of :class:`tf.contrib.training.HParams`, a key-value map-like object",
                      typeConverter=SparkDLTypeConverters.toTFHParams)
>>>>>>> 323939af

    def setTFHParams(self, value):
        return self._set(tfHParam=value)

    def getTFHParams(self):
        return self.getOrDefault(self.tfHParams)<|MERGE_RESOLUTION|>--- conflicted
+++ resolved
@@ -22,26 +22,11 @@
 from functools import wraps
 import six
 
-<<<<<<< HEAD
-import keras
-import tensorflow as tf
-
 from pyspark.ml.param import Param, Params, TypeConverters
 
-from sparkdl.graph.builder import GraphFunction, IsolatedSession
-import sparkdl.graph.utils as tfx
 from sparkdl.graph.input import TFInputGraph
 from sparkdl.param.converters import SparkDLTypeConverters
-import sparkdl.utils.keras_model as kmutil
-
-
-=======
-from pyspark.ml.param import Param, Params, TypeConverters
-
-from sparkdl.param.converters import SparkDLTypeConverters
-
-
->>>>>>> 323939af
+
 ########################################################
 # Copied from PySpark for backward compatibility.
 # They first appeared in Apache Spark version 2.1.1.
@@ -212,18 +197,10 @@
     """
     Mixin for param outputMapping: ordered list of ('outputTensorOpName', 'outputColName') pairs
     """
-<<<<<<< HEAD
-    outputMapping = Param(
-        Params._dummy(),
-        "outputMapping",
-        "Mapping output :class:`tf.Operation` names to DataFrame column names",
-        typeConverter=SparkDLTypeConverters.asTensorToColumnMap)
-=======
     outputMapping = Param(Params._dummy(),
                           "outputMapping",
-                          "Mapping output :class:`tf.Operation` names to DataFrame column names",
+                          "Mapping output :class:`tf.Tensor` names to DataFrame column names",
                           typeConverter=SparkDLTypeConverters.asTensorNameToColumnMap)
->>>>>>> 323939af
 
     def setOutputMapping(self, value):
         # NOTE(phi-dbq): due to the nature of TensorFlow import modes, we can only derive the
@@ -240,18 +217,10 @@
     """
     Mixin for param inputMapping: ordered list of ('inputColName', 'inputTensorOpName') pairs
     """
-<<<<<<< HEAD
-    inputMapping = Param(
-        Params._dummy(),
-        "inputMapping",
-        "Mapping input DataFrame column names to :class:`tf.Operation` names",
-        typeConverter=SparkDLTypeConverters.asColumnToTensorMap)
-=======
     inputMapping = Param(Params._dummy(),
                          "inputMapping",
-                         "Mapping input DataFrame column names to :class:`tf.Operation` names",
+                         "Mapping input DataFrame column names to :class:`tf.Tensor` names",
                          typeConverter=SparkDLTypeConverters.asColumnToTensorNameMap)
->>>>>>> 323939af
 
     def setInputMapping(self, value):
         # NOTE(phi-dbq): due to the nature of TensorFlow import modes, we can only derive the
@@ -264,16 +233,14 @@
         return self.getOrDefault(self.inputMapping)
 
 
-<<<<<<< HEAD
 class HasTFInputGraph(Params):
     """
     Mixin for param tfInputGraph: a serializable object derived from a TensorFlow computation graph.
     """
-    tfInputGraph = Param(
-        Params._dummy(),
-        "tfInputGraph",
-        "A serializable object derived from a TensorFlow computation graph",
-        typeConverter=SparkDLTypeConverters.toTFInputGraph)
+    tfInputGraph = Param(Params._dummy(),
+                         "tfInputGraph",
+                         "A serializable object derived from a TensorFlow computation graph",
+                         typeConverter=SparkDLTypeConverters.toTFInputGraph)
 
     def __init__(self):
         super(HasTFInputGraph, self).__init__()
@@ -290,24 +257,14 @@
         return self.getOrDefault(self.tfInputGraph)
 
 
-=======
->>>>>>> 323939af
 class HasTFHParams(Params):
     """
     Mixin for TensorFlow model hyper-parameters
     """
-<<<<<<< HEAD
-    tfHParams = Param(
-        Params._dummy(),
-        "hparams",
-        "instance of :class:`tf.contrib.training.HParams`, a key-value map-like object",
-        typeConverter=SparkDLTypeConverters.toTFHParams)
-=======
     tfHParams = Param(Params._dummy(),
                       "hparams",
                       "instance of :class:`tf.contrib.training.HParams`, a key-value map-like object",
                       typeConverter=SparkDLTypeConverters.toTFHParams)
->>>>>>> 323939af
 
     def setTFHParams(self, value):
         return self._set(tfHParam=value)
