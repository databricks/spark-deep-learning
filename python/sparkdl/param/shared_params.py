--- conflicted
+++ resolved
@@ -233,12 +233,7 @@
                       TensorFlow graph for the Transformer.
 
                       Currently accepted values are:
-<<<<<<< HEAD
-                      - `batch_size`: number of samples provided to the inference graph
-                                      during each evaluation function call.""",
-=======
                       - `batch_size`: number of samples evaluated together in inference steps"""),
->>>>>>> 4f113747
                       typeConverter=SparkDLTypeConverters.toTFHParams)
 
     def setTFHParams(self, value):
