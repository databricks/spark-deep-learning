--- conflicted
+++ resolved
@@ -168,13 +168,8 @@
 
 KERAS_APPLICATION_MODELS = {
     "InceptionV3": InceptionV3Model,
-<<<<<<< HEAD
     "Xception": XceptionModel,
     "ResNet50": ResNet50Model,
     "VGG16": VGG16Model,
     "VGG19": VGG19Model,
-}
-=======
-    "Xception": XceptionModel
-}
->>>>>>> af95b744
+}