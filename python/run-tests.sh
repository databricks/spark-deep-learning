#!/usr/bin/env bash

#
# Licensed to the Apache Software Foundation (ASF) under one or more
# contributor license agreements.  See the NOTICE file distributed with
# this work for additional information regarding copyright ownership.
# The ASF licenses this file to You under the Apache License, Version 2.0
# (the "License"); you may not use this file except in compliance with
# the License.  You may obtain a copy of the License at
#
#    http://www.apache.org/licenses/LICENSE-2.0
#
# Unless required by applicable law or agreed to in writing, software
# distributed under the License is distributed on an "AS IS" BASIS,
# WITHOUT WARRANTIES OR CONDITIONS OF ANY KIND, either express or implied.
# See the License for the specific language governing permissions and
# limitations under the License.
#

# Return on any failure
set -e

# if (got > 1 argument OR ( got 1 argument AND that argument does not exist)) then
# print usage and exit.
if [[ $# -gt 1 || ($# = 1 && ! -e $1) ]]; then
  echo "run_tests.sh [target]"
  echo ""
  echo "Run python tests for this package."
  echo "  target -- either a test file or directory [default tests]"
  if [[ ($# = 1 && ! -e $1) ]]; then
    echo
    echo "ERROR: Could not find $1"
  fi
  exit 1
fi

# assumes run from python/ directory
if [ -z "$SPARK_HOME" ]; then
    echo 'You need to set $SPARK_HOME to run these tests.' >&2
    exit 1
fi

# Honor the choice of python driver
if [ -z "$PYSPARK_PYTHON" ]; then
    PYSPARK_PYTHON=`which python`
fi
# Override the python driver version as well to make sure we are in sync in the tests.
export PYSPARK_DRIVER_PYTHON=$PYSPARK_PYTHON
python_major=$($PYSPARK_PYTHON -c 'import sys; print(".".join(map(str, sys.version_info[:1])))')

echo $pyver

LIBS=""
for lib in "$SPARK_HOME/python/lib"/*zip ; do
  LIBS=$LIBS:$lib
done

# The current directory of the script.
DIR="$( cd "$( dirname "${BASH_SOURCE[0]}" )" && pwd )"

a=( ${SCALA_VERSION//./ } )
scala_version_major_minor="${a[0]}.${a[1]}"
echo "List of assembly jars found, the last one will be used:"
assembly_path="$DIR/../target/scala-$scala_version_major_minor"
echo `ls $assembly_path/spark-deep-learning-assembly*.jar`
JAR_PATH=""
for assembly in $assembly_path/spark-deep-learning-assembly*.jar ; do
  JAR_PATH=$assembly
done

# python dir ($DIR) should be before assembly so dev changes can be picked up.
export PYTHONPATH=$PYTHONPATH:$DIR
export PYTHONPATH=$PYTHONPATH:$assembly   # same $assembly used for the JAR_PATH above
export PYTHONPATH=$PYTHONPATH:$SPARK_HOME/python:$LIBS:.

# This will be used when starting pyspark.
export PYSPARK_SUBMIT_ARGS="--verbose --driver-memory 4g --executor-memory 4g --jars $JAR_PATH pyspark-shell"


# Run test suites

# TODO: make sure travis has the right version of nose
if [ -f "$1" ]; then
  noseOptionsArr="$1"
else
  if [ -d "$1" ]; then
    targetDir=$1
  else
    targetDir=$DIR/tests
  fi
  # add all python files in the test dir recursively
  echo "============= Searching for tests in: $targetDir ============="
  noseOptionsArr="$(find "$targetDir" -type f | grep "\.py" | grep -v "\.pyc" | grep -v "\.py~" | grep -v "__init__.py")"
fi

# Limit TensorFlow error message
# https://github.com/tensorflow/tensorflow/issues/1258
export TF_CPP_MIN_LOG_LEVEL=3

for noseOptions in $noseOptionsArr
do
  echo "============= Running the tests in: $noseOptions ============="
  # The grep below is a horrible hack for spark 1.x: we manually remove some log lines to stay below the 4MB log limit on Travis.
  $PYSPARK_DRIVER_PYTHON \
      -m "nose" \
<<<<<<< HEAD
=======
      --with-coverage \
>>>>>>> 4d61d385
      --nologcapture \
      -v --exe "$noseOptions" \
      2>&1 | grep -vE "INFO (ParquetOutputFormat|SparkContext|ContextCleaner|ShuffleBlockFetcherIterator|MapOutputTrackerMaster|TaskSetManager|Executor|MemoryStore|CacheManager|BlockManager|DAGScheduler|PythonRDD|TaskSchedulerImpl|ZippedPartitionsRDD2)";

  # Exit immediately if the tests fail.
  # Since we pipe to remove the output, we need to use some horrible BASH features:
  # http://stackoverflow.com/questions/1221833/bash-pipe-output-and-capture-exit-status
  test ${PIPESTATUS[0]} -eq 0 || exit 1;
done


# Run doc tests

#$PYSPARK_PYTHON -u ./sparkdl/ourpythonfilewheneverwehaveone.py "$@"<|MERGE_RESOLUTION|>--- conflicted
+++ resolved
@@ -103,10 +103,7 @@
   # The grep below is a horrible hack for spark 1.x: we manually remove some log lines to stay below the 4MB log limit on Travis.
   $PYSPARK_DRIVER_PYTHON \
       -m "nose" \
-<<<<<<< HEAD
-=======
       --with-coverage \
->>>>>>> 4d61d385
       --nologcapture \
       -v --exe "$noseOptions" \
       2>&1 | grep -vE "INFO (ParquetOutputFormat|SparkContext|ContextCleaner|ShuffleBlockFetcherIterator|MapOutputTrackerMaster|TaskSetManager|Executor|MemoryStore|CacheManager|BlockManager|DAGScheduler|PythonRDD|TaskSchedulerImpl|ZippedPartitionsRDD2)";
