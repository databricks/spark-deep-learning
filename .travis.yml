--- conflicted
+++ resolved
@@ -2,16 +2,11 @@
 
 dist: trusty
 
-<<<<<<< HEAD
-jdk:
-  - oraclejdk8 # openJDK crashes sometimes; tensorframes is compiled w.r.t JDK8
-=======
 language: python
 python:
   - "2.7"
   - "3.6"
   - "3.5"
->>>>>>> 4d61d385
 
 cache:
   directories:
@@ -21,17 +16,13 @@
 
 env:
   matrix:
-    - PYSPARK_PYTHON=python2 SCALA_VERSION=2.11.8 SPARK_VERSION=2.1.1 SPARK_BUILD="spark-2.1.1-bin-hadoop2.7" SPARK_BUILD_URL="http://d3kbcqa49mib13.cloudfront.net/spark-2.1.1-bin-hadoop2.7.tgz"
+    - SCALA_VERSION=2.11.8 SPARK_VERSION=2.1.1 SPARK_BUILD="spark-2.1.1-bin-hadoop2.7" SPARK_BUILD_URL="http://d3kbcqa49mib13.cloudfront.net/spark-2.1.1-bin-hadoop2.7.tgz"
 
 before_install:
  - ./bin/download_travis_dependencies.sh
 
 install:
-<<<<<<< HEAD
- - pip install --user -r ./python/requirements.txt
-=======
  - pip install -r ./python/requirements.txt
->>>>>>> 4d61d385
 
 script:
   - ./build/sbt -Dspark.version=$SPARK_VERSION -Dscala.version=$SCALA_VERSION "set test in assembly := {}" assembly
