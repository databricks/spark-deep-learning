--- conflicted
+++ resolved
@@ -19,12 +19,6 @@
     - SPARK_VERSION=2.3.0
     - SPARK_BUILD="spark-${SPARK_VERSION}-bin-hadoop2.7"
     - SPARK_BUILD_URL="https://dist.apache.org/repos/dist/release/spark/spark-2.3.0/spark-2.3.0-bin-hadoop2.7.tgz"
-<<<<<<< HEAD
-  matrix:
-    - PYTHON_VERSION=2.7.13
-    - PYTHON_VERSION=3.5.1
-    - PYTHON_VERSION=3.6.2
-=======
     - SPARK_HOME=$HOME/.cache/spark-versions/$SPARK_BUILD
     - RUN_ONLY_LIGHT_TESTS=True
   matrix:
@@ -35,7 +29,6 @@
     - PYTHON_VERSION=3.5.1 TEST_SUITE=pylint
     - PYTHON_VERSION=2.7.13 TEST_SUITE=python-tests
     - PYTHON_VERSION=2.7.13 TEST_SUITE=pylint
->>>>>>> aa7acdb5
 
 before_install:
   - ./bin/download_travis_dependencies.sh
@@ -55,11 +48,8 @@
                -e SCALA_VERSION
                -e PYTHON_VERSION
                -e PYSPARK_PYTHON
-<<<<<<< HEAD
-=======
                -e SPARK_HOME
                -e RUN_ONLY_LIGHT_TESTS
->>>>>>> aa7acdb5
                -e CONDA_URL
                -d --name ubuntu-test -v $HOME ubuntu:16.04 tail -f /dev/null
   - docker ps
@@ -88,10 +78,7 @@
  # Activate conda environment ad install required packages
   - docker exec -t ubuntu-test bash -c "
       source $HOME/miniconda/bin/activate test-environment;
-<<<<<<< HEAD
-=======
       pip install --user -r $HOME/spark-deep-learning/dev/dev-requirements.txt;
->>>>>>> aa7acdb5
       pip install --user -r $HOME/spark-deep-learning/python/requirements.txt;"
 
 script:
@@ -100,31 +87,12 @@
   - docker exec -t ubuntu-test bash -c "
       source $HOME/miniconda/bin/activate test-environment;
       cd $HOME/spark-deep-learning;
-<<<<<<< HEAD
-      ./build/sbt -Dspark.version=$SPARK_VERSION
-                  -Dscala.version=$SCALA_VERSION
-                  \"set test in assembly := {}\"
-                  assembly"
-  # build coverage
-  - docker exec -t ubuntu-test bash -c "
-      cd $HOME/spark-deep-learning;
-      ./build/sbt -Dspark.version=$SPARK_VERSION
-                  -Dscala.version=$SCALA_VERSION
-                  coverage test coverageReport"
-
-  # run the python tests
-  - docker exec -t ubuntu-test bash -c "
-      source $HOME/miniconda/bin/activate test-environment;
-      cd $HOME/spark-deep-learning;
-      SPARK_HOME=$HOME/.cache/spark-versions/$SPARK_BUILD RUN_ONLY_LIGHT_TESTS=True ./python/run-tests.sh;"
-=======
       ./dev/run.py assembly"
   # run python style and test suites
   - docker exec -t ubuntu-test bash -c "
       source $HOME/miniconda/bin/activate test-environment;
       cd $HOME/spark-deep-learning;
       ./dev/run.py $TEST_SUITE"
->>>>>>> aa7acdb5
 
 after_success:
   # Unfortunately we need to install coverage here even though it's been installed via pip in the virual env.
